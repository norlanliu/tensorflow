# Description:
# Python support for TensorFlow.

package(default_visibility = ["//tensorflow:internal"])

licenses(["notice"])  # Apache 2.0

exports_files(["LICENSE"])

load("//tensorflow:tensorflow.bzl", "tf_cuda_library")
load("//tensorflow:tensorflow.bzl", "tf_gen_op_wrapper_py")
load("//tensorflow:tensorflow.bzl", "tf_py_test")
load("//tensorflow:tensorflow.bzl", "py_tests")
load("//tensorflow:tensorflow.bzl", "tf_py_wrap_cc")
load("//tensorflow:tensorflow.bzl", "cuda_py_test")
load("//tensorflow:tensorflow.bzl", "cuda_py_tests")
load("//tensorflow/core:platform/default/build_config.bzl", "tf_proto_library")
load("//tensorflow/core:platform/default/build_config.bzl", "tf_proto_library_py")
load("//tensorflow/core:platform/default/build_config.bzl", "tf_additional_lib_deps")

py_library(
    name = "python",
    srcs = [
        "__init__.py",
    ],
    srcs_version = "PY2AND3",
    visibility = ["//tensorflow:__pkg__"],
    deps = [
        ":client",
        ":client_testlib",
        ":framework",
        ":framework_test_lib",
        ":gradient_checker",
        ":platform",
        ":platform_test",
        ":summary",
        ":training",
        "//tensorflow/contrib:contrib_py",
    ],
)

py_library(
    name = "platform",
    srcs = glob(["platform/*.py"]),
    srcs_version = "PY2AND3",
    deps = [
        ":pywrap_tensorflow",
        "//tensorflow/core:protos_all_py",
    ],
)

py_library(
    name = "platform_test",
    srcs = [
        "platform/googletest.py",
    ],
    srcs_version = "PY2AND3",
    deps = [
        ":platform",
        ":timeline",
    ],
)

tf_py_test(
    name = "resource_loader_test",
    size = "small",
    srcs = ["platform/resource_loader_test.py"],
    additional_deps = [
        ":platform",
        ":platform_test",
    ],
)

tf_py_test(
    name = "flags_test",
    size = "small",
    srcs = ["platform/flags_test.py"],
    additional_deps = [
        ":platform",
        ":platform_test",
    ],
<<<<<<< HEAD
=======
    tags = [
        "manual",
        "notap",
    ],
>>>>>>> 7a95d4a8
)

tf_py_test(
    name = "app_test",
    size = "small",
    srcs = ["platform/app_test.py"],
    additional_deps = [
        ":platform",
        ":platform_test",
    ],
<<<<<<< HEAD
=======
    tags = [
        "manual",
        "notap",
    ],
>>>>>>> 7a95d4a8
)

cc_library(
    name = "numpy_lib",
    srcs = ["lib/core/numpy.cc"],
    hdrs = [
        "lib/core/numpy.h",
    ],
    deps = [
        "//tensorflow/core:framework",
        "//tensorflow/core:lib",
        "//third_party/py/numpy:headers",
        "//util/python:python_headers",
    ],
)

cc_library(
    name = "py_func_lib",
    srcs = ["lib/core/py_func.cc"],
    hdrs = [
        "lib/core/py_func.h",
    ],
    deps = [
        ":numpy_lib",
        "//tensorflow/core:framework",
        "//tensorflow/core:lib",
        "//tensorflow/core:script_ops_op_lib",
        "//third_party/py/numpy:headers",
        "//util/python:python_headers",
    ],
)

cc_library(
    name = "py_record_reader_lib",
    srcs = [
        "lib/io/py_record_reader.cc",
    ],
    hdrs = [
        "lib/io/py_record_reader.h",
    ],
    deps = [
        "//tensorflow/core:lib",
    ],
)

cc_library(
    name = "py_record_writer_lib",
    srcs = [
        "lib/io/py_record_writer.cc",
    ],
    hdrs = [
        "lib/io/py_record_writer.h",
    ],
    deps = [
        "//tensorflow/core:lib",
    ],
)

cc_binary(
    name = "framework/test_file_system.so",
    srcs = ["framework/test_file_system.cc"],
    linkopts = select({
        "//conditions:default": [
            "-lm",
        ],
        "//tensorflow:darwin": [],
    }),
    linkshared = 1,
    deps = [
        "//tensorflow/core:framework_headers_lib",
        "@protobuf//:protobuf",
    ],
)

py_test(
    name = "file_system_test",
    size = "small",
    srcs = ["framework/file_system_test.py"],
    data = [":framework/test_file_system.so"],
    main = "framework/file_system_test.py",
    srcs_version = "PY2AND3",
    deps = [
        ":framework_test_lib",
        "//tensorflow:tensorflow_py",
    ],
)

cc_library(
    name = "python_op_gen",
    srcs = ["framework/python_op_gen.cc"],
    hdrs = ["framework/python_op_gen.h"],
    visibility = ["//visibility:public"],
    deps = [
        "//tensorflow/core:framework",
        "//tensorflow/core:protos_cc",
    ],
    alwayslink = 1,
)

cc_library(
    name = "cpp_shape_inference",
    srcs = ["framework/cpp_shape_inference.cc"],
    hdrs = ["framework/cpp_shape_inference.h"],
    visibility = ["//visibility:public"],
    deps = [
        "//tensorflow/c:tf_status_helper",
        "//tensorflow/core:framework",
        "//tensorflow/core:protos_cc",
    ],
)

cc_library(
    name = "python_op_gen_main",
    srcs = [
        "framework/python_op_gen_main.cc",
    ],
    visibility = ["//visibility:public"],
    deps = [
        ":python_op_gen",
    ],
)

# What is needed for tf_gen_op_wrapper_py.
py_library(
    name = "framework_for_generated_wrappers",
    srcs = [
        "framework/constant_op.py",
        "framework/device.py",
        "framework/dtypes.py",
        "framework/function.py",
        "framework/op_def_library.py",
        "framework/op_def_registry.py",
        "framework/ops.py",
        "framework/registry.py",
        "framework/tensor_shape.py",
        "framework/versions.py",
    ],
    srcs_version = "PY2AND3",
    visibility = ["//visibility:public"],
    deps = [
        ":platform",
        ":util",
        "//tensorflow/core:protos_all_py",
    ],
)

py_library(
    name = "framework",
    srcs = [
        "framework/common_shapes.py",
        "framework/errors.py",
        "framework/framework_lib.py",
        "framework/graph_util.py",
        "framework/importer.py",
        "framework/load_library.py",
        "framework/random_seed.py",
        "framework/tensor_util.py",
    ],
    srcs_version = "PY2AND3",
    deps = [
        ":framework_for_generated_wrappers",
        ":pywrap_tensorflow",
    ],
)

# load("//third_party/py/cython:build_defs.bzl", "pyx_library")

py_library(
    name = "extra_py_tests_deps",
    srcs_version = "PY2AND3",
    deps = ["//tensorflow:tensorflow_py"],
)

py_library(
    name = "framework_test_lib",
    srcs = [
        "framework/test_util.py",
    ],
    srcs_version = "PY2AND3",
    deps = [
        ":framework",
        ":platform_test",
        ":pywrap_tensorflow",
        ":session",
        ":util",
    ],
)

py_library(
    name = "client_testlib",
    srcs = [
        "platform/test.py",
    ],
    srcs_version = "PY2AND3",
    deps = [
        ":device_lib",
        ":framework_test_lib",
        ":platform_test",
    ],
)

py_test(
    name = "framework_errors_test",
    size = "small",
    srcs = ["framework/errors_test.py"],
    main = "framework/errors_test.py",
    srcs_version = "PY2AND3",
    deps = [
        ":framework_test_lib",
        ":platform_test",
        "//tensorflow:tensorflow_py",
        "//tensorflow/core:protos_all_py",
    ],
)

py_test(
    name = "contrib_test",
    size = "small",
    srcs = ["framework/contrib_test.py"],
    main = "framework/contrib_test.py",
    srcs_version = "PY2AND3",
    deps = [
        ":framework_test_lib",
        "//tensorflow:tensorflow_py",
    ],
)

py_test(
    name = "proto_test",
    size = "small",
    srcs = ["framework/proto_test.py"],
    main = "framework/proto_test.py",
    srcs_version = "PY2AND3",
    deps = [
        ":framework_test_lib",
        "//tensorflow:tensorflow_py",
    ],
)

tf_gen_op_wrapper_py(
    name = "functional_ops",
    out = "ops/gen_functional_ops.py",
    hidden_file = "ops/hidden_ops.txt",
)

py_library(
    name = "functional_ops_lib",
    srcs = ["ops/functional_ops.py"],
    srcs_version = "PY2AND3",
    deps = [
        ":functional_ops",
    ],
)

cuda_py_tests(
    name = "framework_function_test",
    size = "medium",
    srcs = ["framework/function_test.py"],
    additional_deps = [
        ":functional_ops_lib",
    ],
)

py_test(
    name = "framework_versions_test",
    size = "small",
    srcs = ["framework/versions_test.py"],
    main = "framework/versions_test.py",
    srcs_version = "PY2AND3",
    deps = [
        ":framework_test_lib",
        ":platform_test",
        "//tensorflow:tensorflow_py",
    ],
)

py_test(
    name = "framework_importer_test",
    size = "small",
    srcs = ["framework/importer_test.py"],
    main = "framework/importer_test.py",
    srcs_version = "PY2AND3",
    deps = [
        ":framework_test_lib",
        ":ops",
        ":platform_test",
        "//tensorflow:tensorflow_py",
    ],
)

tf_gen_op_wrapper_py(
    name = "test_ops",
    out = "framework/test_ops.py",
    deps = [":test_ops_kernels"],
)

cc_library(
    name = "test_ops_kernels",
    srcs = ["framework/test_ops.cc"],
    linkstatic = 1,
    deps = ["//tensorflow/core:framework"],
    alwayslink = 1,
)

py_test(
    name = "framework_common_shapes_test",
    size = "small",
    srcs = ["framework/common_shapes_test.py"],
    main = "framework/common_shapes_test.py",
    srcs_version = "PY2AND3",
    deps = [
        ":framework_test_lib",
        ":platform_test",
        "//tensorflow/core:protos_all_py",
    ],
)

py_test(
    name = "framework_ops_test",
    size = "small",
    srcs = ["framework/ops_test.py"],
    main = "framework/ops_test.py",
    srcs_version = "PY2AND3",
    deps = [
        ":framework_test_lib",
        ":ops",
        ":platform_test",
        ":session",
        ":test_ops",
        "//tensorflow/core:protos_all_py",
    ],
)

py_test(
    name = "framework_tensor_shape_test",
    size = "small",
    srcs = ["framework/tensor_shape_test.py"],
    main = "framework/tensor_shape_test.py",
    srcs_version = "PY2AND3",
    deps = [
        ":framework_test_lib",
        ":platform_test",
        "//tensorflow/core:protos_all_py",
    ],
)

py_test(
    name = "framework_device_test",
    size = "small",
    srcs = ["framework/device_test.py"],
    main = "framework/device_test.py",
    srcs_version = "PY2AND3",
    deps = [
        ":framework_test_lib",
        ":platform_test",
        "//tensorflow/core:protos_all_py",
    ],
)

py_test(
    name = "framework_random_seed_test",
    size = "small",
    srcs = ["framework/random_seed_test.py"],
    main = "framework/random_seed_test.py",
    srcs_version = "PY2AND3",
    deps = [
        ":framework_test_lib",
        ":ops",
        ":platform_test",
        "//tensorflow:tensorflow_py",
    ],
)

py_test(
    name = "framework_tensor_shape_div_test",
    size = "small",
    srcs = ["framework/tensor_shape_div_test.py"],
    main = "framework/tensor_shape_div_test.py",
    srcs_version = "PY2AND3",
    deps = [
        ":framework_test_lib",
        ":platform_test",
        "//tensorflow/core:protos_all_py",
    ],
)

py_test(
    name = "framework_tensor_util_test",
    size = "small",
    srcs = ["framework/tensor_util_test.py"],
    main = "framework/tensor_util_test.py",
    srcs_version = "PY2AND3",
    deps = [
        ":framework_test_lib",
        ":ops",
        ":platform_test",
        "//tensorflow:tensorflow_py",
    ],
)

py_test(
    name = "framework_test_util_test",
    size = "small",
    srcs = ["framework/test_util_test.py"],
    main = "framework/test_util_test.py",
    srcs_version = "PY2AND3",
    deps = [
        ":framework_test_lib",
        ":ops",
        ":platform_test",
        "//tensorflow:tensorflow_py",
    ],
)

py_test(
    name = "framework_dtypes_test",
    size = "small",
    srcs = ["framework/dtypes_test.py"],
    main = "framework/dtypes_test.py",
    srcs_version = "PY2AND3",
    deps = [
        ":framework_test_lib",
        ":platform_test",
        "//tensorflow:tensorflow_py",
        "//tensorflow/core:protos_all_py",
    ],
)

py_test(
    name = "op_def_library_test",
    size = "small",
    srcs = ["framework/op_def_library_test.py"],
    main = "framework/op_def_library_test.py",
    srcs_version = "PY2AND3",
    deps = [
        ":framework_test_lib",
        ":ops",
    ],
)

tf_gen_op_wrapper_py(
    name = "array_ops",
    hidden_file = "ops/hidden_ops.txt",
    require_shape_functions = True,
)

tf_gen_op_wrapper_py(
    name = "candidate_sampling_ops",
    hidden_file = "ops/hidden_ops.txt",
    require_shape_functions = True,
)

tf_gen_op_wrapper_py(
    name = "control_flow_ops",
    hidden_file = "ops/hidden_ops.txt",
    require_shape_functions = True,
    deps = [
        "//tensorflow/core:control_flow_ops_op_lib",
        "//tensorflow/core:no_op_op_lib",
    ],
)

tf_gen_op_wrapper_py(
    name = "ctc_ops",
    hidden_file = "ops/hidden_ops.txt",
    require_shape_functions = True,
)

tf_gen_op_wrapper_py(
    name = "data_flow_ops",
    hidden_file = "ops/hidden_ops.txt",
    require_shape_functions = True,
)

tf_gen_op_wrapper_py(
    name = "image_ops",
    hidden_file = "ops/hidden_ops.txt",
    require_shape_functions = True,
)

tf_gen_op_wrapper_py(
    name = "io_ops",
    hidden_file = "ops/hidden_ops.txt",
    require_shape_functions = True,
)

tf_gen_op_wrapper_py(
    name = "linalg_ops",
    hidden_file = "ops/hidden_ops.txt",
    require_shape_functions = True,
)

tf_gen_op_wrapper_py(
    name = "logging_ops",
    hidden_file = "ops/hidden_ops.txt",
    require_shape_functions = True,
)

tf_gen_op_wrapper_py(
    name = "math_ops",
    hidden_file = "ops/hidden_ops.txt",
    require_shape_functions = True,
)

tf_gen_op_wrapper_py(
    name = "nn_ops",
    hidden_file = "ops/hidden_ops.txt",
    require_shape_functions = True,
)

tf_gen_op_wrapper_py(
    name = "parsing_ops",
    hidden_file = "ops/hidden_ops.txt",
    require_shape_functions = True,
)

tf_gen_op_wrapper_py(
    name = "random_ops",
    hidden_file = "ops/hidden_ops.txt",
    require_shape_functions = True,
)

tf_gen_op_wrapper_py(
    name = "script_ops",
    hidden_file = "ops/hidden_ops.txt",
    require_shape_functions = True,
)

tf_gen_op_wrapper_py(
    name = "state_ops",
    hidden_file = "ops/hidden_ops.txt",
    require_shape_functions = True,
)

tf_gen_op_wrapper_py(
    name = "sparse_ops",
    hidden_file = "ops/hidden_ops.txt",
    require_shape_functions = True,
)

tf_gen_op_wrapper_py(
    name = "string_ops",
    hidden_file = "ops/hidden_ops.txt",
    require_shape_functions = True,
)

tf_gen_op_wrapper_py(
    name = "user_ops",
    hidden_file = "ops/hidden_ops.txt",
    require_shape_functions = False,
)

tf_gen_op_wrapper_py(
    name = "training_ops",
    out = "training/gen_training_ops.py",
    hidden_file = "ops/hidden_ops.txt",
    require_shape_functions = True,
)

py_library(
    name = "ops",
    srcs = [
        "ops/array_grad.py",
        "ops/array_ops.py",
        "ops/candidate_sampling_ops.py",
        "ops/check_ops.py",
        "ops/clip_ops.py",
        "ops/control_flow_grad.py",
        "ops/control_flow_ops.py",
        "ops/ctc_ops.py",
        "ops/data_flow_grad.py",
        "ops/data_flow_ops.py",
        "ops/embedding_ops.py",
        "ops/gen_array_ops.py",
        "ops/gen_control_flow_ops.py",
        "ops/gen_ctc_ops.py",
        "ops/gen_data_flow_ops.py",
        "ops/gen_image_ops.py",
        "ops/gen_io_ops.py",
        "ops/gen_linalg_ops.py",
        "ops/gen_logging_ops.py",
        "ops/gen_math_ops.py",
        "ops/gen_nn_ops.py",
        "ops/gen_random_ops.py",
        "ops/gen_state_ops.py",
        "ops/gen_string_ops.py",
        "ops/gradients.py",
        "ops/histogram_ops.py",
        "ops/image_grad.py",
        "ops/image_ops.py",
        "ops/init_ops.py",
        "ops/io_ops.py",
        "ops/linalg_grad.py",
        "ops/linalg_ops.py",
        "ops/logging_ops.py",
        "ops/math_grad.py",
        "ops/math_ops.py",
        "ops/nn.py",
        "ops/nn_grad.py",
        "ops/nn_ops.py",
        "ops/numerics.py",
        "ops/parsing_ops.py",
        "ops/partitioned_variables.py",
        "ops/random_ops.py",
        "ops/rnn.py",
        "ops/rnn_cell.py",
        "ops/script_ops.py",
        "ops/seq2seq.py",
        "ops/session_ops.py",
        "ops/sparse_grad.py",
        "ops/sparse_ops.py",
        "ops/special_math_ops.py",
        "ops/standard_ops.py",
        "ops/state_grad.py",
        "ops/state_ops.py",
        "ops/string_ops.py",
        "ops/summary_ops.py",
        "ops/template.py",
        "ops/tensor_array_grad.py",
        "ops/tensor_array_ops.py",
        "ops/variable_scope.py",
        "ops/variables.py",
        "user_ops/user_ops.py",
    ],
    srcs_version = "PY2AND3",
    deps = [
        ":array_ops",
        ":candidate_sampling_ops",
        ":control_flow_ops",
        ":data_flow_ops",
        ":framework",
        ":functional_ops_lib",
        ":io_ops",
        ":linalg_ops",
        ":logging_ops",
        ":math_ops",
        ":nn_ops",
        ":parsing_ops",
        ":random_ops",
        ":script_ops",
        ":sparse_ops",
        ":string_ops",
        ":user_ops",
    ],
)

py_library(
    name = "gradient_checker",
    srcs = [
        "ops/gradient_checker.py",
    ],
    srcs_version = "PY2AND3",
    deps = [
        ":framework",
        ":ops",
    ],
)

py_library(
    name = "training",
    srcs = glob(
        ["training/**/*.py"],
        exclude = ["**/*test*"],
    ),
    srcs_version = "PY2AND3",
    deps = [
        ":client",
        ":framework",
        ":lib",
        ":ops",
        ":protos_all_py",
        ":pywrap_tensorflow",
        ":training_ops",
    ],
)

py_library(
    name = "client",
    srcs = glob(
        ["client/**/*.py"],
        exclude = ["**/*test*"],
    ),
    srcs_version = "PY2AND3",
    deps = [
        ":framework",
        ":ops",
        ":session",
        ":training_ops",
    ],
)

py_library(
    name = "util",
    srcs = glob(
        ["util/**/*.py"],
        exclude = ["util/example_parser*"],
    ),
    srcs_version = "PY2AND3",
    deps = ["@protobuf//:protobuf_python"],
)

py_test(
    name = "util_nest_test",
    size = "small",
    srcs = ["util/nest_test.py"],
    main = "util/nest_test.py",
    srcs_version = "PY2AND3",
    deps = [
        ":util",
        "//tensorflow:tensorflow_py",
    ],
)

py_library(
    name = "util_example_parser_configuration",
    srcs = ["util/example_parser_configuration.py"],
    srcs_version = "PY2AND3",
    visibility = ["//visibility:public"],
    deps = [
        "//tensorflow:tensorflow_py",
        "//tensorflow/core:protos_all_py",
        "//tensorflow/python:platform",
    ],
)

tf_proto_library(
    name = "protos_all",
    srcs = glob(
        ["**/*.proto"],
        exclude = [
            "util/protobuf/compare_test.proto",
        ],
    ),
    go_api_version = 2,
)

tf_proto_library_py(
    name = "compare_test_proto",
    testonly = 1,
    srcs = ["util/protobuf/compare_test.proto"],
)

py_test(
    name = "protobuf_compare_test",
    size = "small",
    srcs = ["util/protobuf/compare_test.py"],
    main = "util/protobuf/compare_test.py",
    srcs_version = "PY2AND3",
    deps = [
        ":compare_test_proto_py",
        ":platform_test",
        ":util",
    ],
)

py_test(
    name = "util_example_parser_configuration_test",
    size = "small",
    srcs = ["util/example_parser_configuration_test.py"],
    main = "util/example_parser_configuration_test.py",
    srcs_version = "PY2AND3",
    deps = [
        ":framework_test_lib",
        ":platform_test",
        ":util_example_parser_configuration",
        "//tensorflow:tensorflow_py",
        "//tensorflow/python:platform",
    ],
)

py_test(
    name = "events_writer_test",
    size = "small",
    srcs = [
        "client/events_writer_test.py",
    ],
    srcs_version = "PY2AND3",
    deps = [
        ":framework_test_lib",
        ":lib",
        ":platform_test",
    ],
)

py_test(
    name = "quantize_training_test",
    size = "small",
    srcs = [
        "client/quantize_training_test.py",
    ],
    srcs_version = "PY2AND3",
    deps = [
        ":framework_test_lib",
        ":lib",
        ":platform_test",
        "//tensorflow:tensorflow_py",
    ],
)

py_library(
    name = "device_lib",
    srcs = ["client/device_lib.py"],
    srcs_version = "PY2AND3",
    deps = [
        ":pywrap_tensorflow",
    ],
)

cuda_py_tests(
    name = "device_lib_test",
    size = "small",
    srcs = [
        "client/device_lib_test.py",
    ],
    additional_deps = [
        ":device_lib",
    ],
)

py_library(
    name = "net_lib",
    testonly = 1,
    srcs = ["util/net_lib.py"],
    srcs_version = "PY2AND3",
    deps = [
        ":pywrap_tensorflow",
    ],
)

py_tests(
    name = "net_lib_test",
    size = "small",
    srcs = [
        "util/net_lib_test.py",
    ],
    additional_deps = [
        ":net_lib",
    ],
)

tf_cuda_library(
    name = "tf_session_helper",
    srcs = ["client/tf_session_helper.cc"],
    hdrs = ["client/tf_session_helper.h"],
    deps = [
        ":construction_fails_op",
        ":numpy_lib",
        ":test_ops_kernels",
        "//tensorflow/c:c_api",
        "//tensorflow/c:tf_status_helper",
        "//tensorflow/core",
        "//tensorflow/core:all_kernels",
        "//tensorflow/core:direct_session",
        "//tensorflow/core:lib",
        "//tensorflow/core:protos_cc",
        "//third_party/py/numpy:headers",
        "//util/python:python_headers",
    ],
)

tf_py_wrap_cc(
    name = "pywrap_tensorflow",
    srcs = ["tensorflow.i"],
    swig_includes = [
        "client/device_lib.i",
        "client/events_writer.i",
        "client/net_lib.i",
        "client/quantize_training.i",
        "client/tf_session.i",
        "framework/cpp_shape_inference.i",
        "framework/python_op_gen.i",
        "lib/core/py_func.i",
        "lib/core/strings.i",
        "lib/io/file_io.i",
        "lib/io/py_record_reader.i",
        "lib/io/py_record_writer.i",
        "platform/base.i",
        "platform/numpy.i",
        "training/server_lib.i",
        "util/port.i",
        "util/py_checkpoint_reader.i",
    ],
    deps = [
        ":numpy_lib",
        ":py_func_lib",
        ":py_record_reader_lib",
        ":py_record_writer_lib",
        ":cpp_shape_inference",
        ":python_op_gen",
        ":tf_session_helper",
        "//tensorflow/core/distributed_runtime/rpc:grpc_server_lib",
        "//tensorflow/core/distributed_runtime/rpc:grpc_session",
        "//tensorflow/c:c_api",
        "//tensorflow/c:checkpoint_reader",
        "//tensorflow/c:tf_status_helper",
        "//tensorflow/core:lib",
        "//tensorflow/core/distributed_runtime:server_lib",
        "//util/python:python_headers",
    ] + tf_additional_lib_deps(),
)

py_library(
    name = "lib",
    srcs = glob(["lib/**/*.py"]),
    srcs_version = "PY2AND3",
    deps = [
        ":pywrap_tensorflow",
    ],
)

py_library(
    name = "session",
    srcs = ["client/session.py"],
    srcs_version = "PY2AND3",
    deps = [
        ":framework",
        ":ops",
        ":pywrap_tensorflow",
    ],
)

py_test(
    name = "server_lib_test",
    size = "small",
    srcs = ["training/server_lib_test.py"],
    srcs_version = "PY2AND3",
    deps = [
        ":extra_py_tests_deps",
        ":framework",
        ":framework_test_lib",
        ":session",
    ],
)

cuda_py_test(
    name = "localhost_cluster_performance_test",
    size = "medium",
    srcs = [
        "training/localhost_cluster_performance_test.py",
    ],
)

py_library(
    name = "timeline",
    srcs = ["client/timeline.py"],
    srcs_version = "PY2AND3",
    deps = [
        ":platform",
    ],
)

# Just used by tests.
tf_cuda_library(
    name = "construction_fails_op",
    testonly = 1,
    srcs = ["client/test_construction_fails_op.cc"],
    deps = [
        "//tensorflow/core",
        "//tensorflow/core:lib",
        "//tensorflow/core:protos_cc",
    ],
    alwayslink = 1,
)

py_test(
    name = "session_test",
    size = "small",
    srcs = ["client/session_test.py"],
    srcs_version = "PY2AND3",
    deps = [
        ":framework",
        ":framework_test_lib",
        ":session",
    ],
)

cuda_py_test(
    name = "timeline_test",
    size = "small",
    srcs = ["client/timeline_test.py"],
    additional_deps = [
        ":timeline",
    ],
)

py_test(
    name = "graph_util_test",
    size = "small",
    srcs = ["framework/graph_util_test.py"],
    srcs_version = "PY2AND3",
    deps = [
        ":framework",
        ":framework_test_lib",
        "//tensorflow:tensorflow_py",
    ],
)

py_test(
    name = "file_io_test",
    size = "small",
    srcs = ["lib/io/file_io_test.py"],
    srcs_version = "PY2AND3",
    deps = [
        ":lib",
        "//tensorflow:tensorflow_py",
    ],
)

cuda_py_tests(
    name = "op_tests",
    size = "small",
    srcs = [
        "ops/control_flow_ops_test.py",
        "ops/gradient_checker_test.py",
        "ops/gradients_test.py",
        "ops/histogram_ops_test.py",
        "ops/image_grad_test.py",
        "ops/math_grad_test.py",
        "ops/math_ops_test.py",
    ],
)

cuda_py_test(
    name = "special_math_ops_test",
    size = "small",
    srcs = ["ops/special_math_ops_test.py"],
)

cuda_py_tests(
    name = "medium_op_tests",
    size = "medium",
    srcs = [
        "ops/nn_batchnorm_test.py",
        "ops/nn_test.py",
        "ops/nn_xent_test.py",
    ],
)

cuda_py_test(
    name = "image_ops_test",
    size = "small",
    srcs = ["ops/image_ops_test.py"],
    data = [
        "//tensorflow/core:image_testdata",
    ],
    shard_count = 5,
)

cuda_py_tests(
    name = "training_tests",
    size = "small",
    srcs = [
        "training/adadelta_test.py",
        "training/adagrad_test.py",
        "training/adam_test.py",
        "training/basic_loops_test.py",
        "training/coordinator_test.py",
        "training/device_setter_test.py",
        "training/ftrl_test.py",
        "training/gradient_descent_test.py",
        "training/learning_rate_decay_test.py",
        "training/momentum_test.py",
        "training/moving_averages_test.py",
        "training/optimizer_test.py",
        "training/proximal_adagrad_test.py",
        "training/proximal_gradient_descent_test.py",
        "training/queue_runner_test.py",
        "training/rmsprop_test.py",
        "training/saver_test.py",
        "training/slot_creator_test.py",
        "training/summary_writer_test.py",
        "training/tensorboard_logging_test.py",
        "training/training_ops_test.py",
    ],
    additional_deps = [
        ":training",
    ],
)

py_test(
    name = "saver_large_variable_test",
    size = "small",
    srcs = ["training/saver_large_variable_test.py"],
    srcs_version = "PY2AND3",
    tags = [
        "noasan",  # http://b/30379628
        "notsan",  # http://b/30379628
    ],
    deps = [
        "//tensorflow:tensorflow_py",
    ],
)

py_test(
    name = "saver_large_partitioned_variable_test",
    size = "medium",
    srcs = ["training/saver_large_partitioned_variable_test.py"],
    srcs_version = "PY2AND3",
    tags = [
        "noasan",  # http://b/30782289
        "notsan",  # http://b/30782289
    ],
    deps = [
        "//tensorflow:tensorflow_py",
    ],
)

cuda_py_test(
    name = "session_manager_test",
    size = "medium",  # TODO(irving): Can this be made small?
    srcs = ["training/session_manager_test.py"],
    additional_deps = [":training"],
    main = "training/session_manager_test.py",
)

py_test(
    name = "supervisor_test",
    size = "small",
    srcs = ["training/supervisor_test.py"],
    srcs_version = "PY2AND3",
    deps = [
        ":extra_py_tests_deps",
        ":training",
    ],
)

tf_py_test(
    name = "input_test",
    size = "small",
    srcs = ["training/input_test.py"],
    additional_deps = [
        "//tensorflow:tensorflow_py",
        ":training",
    ],
)

py_library(
    name = "summary",
    srcs = glob(
        ["summary/**/*.py"],
        exclude = ["**/*test*"],
    ),
    srcs_version = "PY2AND3",
    deps = [
        ":client",
        ":framework",
        ":ops",
        ":protos_all_py",
        ":pywrap_tensorflow",
        ":util",
    ],
)

py_tests(
    name = "summary_tests",
    size = "small",
    srcs = [
        "summary/event_accumulator_test.py",
        "summary/event_file_inspector_test.py",
        "summary/event_multiplexer_test.py",
        "summary/impl/directory_watcher_test.py",
        "summary/impl/event_file_loader_test.py",
        "summary/impl/gcs_file_loader_test.py",
        "summary/impl/reservoir_test.py",
        "summary/summary_test.py",
    ],
    additional_deps = [
        ":summary",
        ":training",
    ],
)

py_library(
    name = "docs",
    srcs = [
        "framework/docs.py",
    ],
    srcs_version = "PY2AND3",
    deps = [
        ":platform",
    ],
)

py_library(
    name = "gen_docs_combined_lib",
    srcs = [
        "framework/gen_docs_combined.py",
    ],
    srcs_version = "PY2AND3",
    deps = [
        ":docs",
        "//tensorflow:tensorflow_py",
        "//tensorflow/contrib/ffmpeg:ffmpeg_ops_py",
    ],
)

py_binary(
    name = "gen_docs_combined",
    srcs = [
        "framework/gen_docs_combined.py",
    ],
    main = "framework/gen_docs_combined.py",
    srcs_version = "PY2AND3",
    deps = [
        ":docs",
        "//tensorflow:tensorflow_py",
    ],
)

filegroup(
    name = "all_files",
    srcs = glob(
        ["**/*"],
        exclude = [
            "**/METADATA",
            "**/OWNERS",
        ],
    ),
    visibility = ["//tensorflow:__subpackages__"],
)

cuda_py_test(
    name = "accumulate_n_benchmark",
    size = "large",
    srcs = [
        "ops/accumulate_n_benchmark.py",
    ],
    main = "ops/accumulate_n_benchmark.py",
)

cuda_py_test(
    name = "batch_norm_benchmark",
    srcs = [
        "ops/batch_norm_benchmark.py",
    ],
    main = "ops/batch_norm_benchmark.py",
)<|MERGE_RESOLUTION|>--- conflicted
+++ resolved
@@ -79,13 +79,10 @@
         ":platform",
         ":platform_test",
     ],
-<<<<<<< HEAD
-=======
     tags = [
         "manual",
         "notap",
     ],
->>>>>>> 7a95d4a8
 )
 
 tf_py_test(
@@ -96,13 +93,10 @@
         ":platform",
         ":platform_test",
     ],
-<<<<<<< HEAD
-=======
     tags = [
         "manual",
         "notap",
     ],
->>>>>>> 7a95d4a8
 )
 
 cc_library(
